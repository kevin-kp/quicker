--- conflicted
+++ resolved
@@ -189,10 +189,9 @@
     }
 
     private handleAckFrame(connection: Connection, ackFrame: AckFrame) {
-
-    }
-
-<<<<<<< HEAD
+        //connection.getLossDetection().onAckReceived(ackFrame);
+    }
+
     private handlePathChallengeFrame(connection: Connection, pathChallengeFrame: PathChallengeFrame) {
         var pathResponse = FrameFactory.createPathResponseFrame(pathChallengeFrame.getData());
         connection.queueFrame(pathResponse);
@@ -200,10 +199,6 @@
 
     private handlePathResponseFrame(connection: Connection, pathResponseFrame: PathResponseFrame) {
         //TODO: check if we have send a path challenge frame; if true: check if data is same; else throw UNSOLICITED_PATH_RESPONSE
-=======
-    private handleAckFrame(connection: Connection, ackFrame: AckFrame) {
-        //connection.getLossDetection().onAckReceived(ackFrame);
->>>>>>> 4343e3df
     }
 
     private handleStreamFrame(connection: Connection, streamFrame: StreamFrame): void {
