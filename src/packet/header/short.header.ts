--- conflicted
+++ resolved
@@ -69,16 +69,8 @@
     }
 
     public getSize(): number {
-<<<<<<< HEAD
         var size = 1 + this.getDestConnectionID().getLength();
-=======
-        var size = 1;
-        if (!this.connectionIDOmitted) {
-            size += 8;
-        }
->>>>>>> 710d5d21
         size += this.getPacketNumberSize();
-
         return size;
     }
 }
