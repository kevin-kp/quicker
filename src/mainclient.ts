--- conflicted
+++ resolved
@@ -20,12 +20,8 @@
 for (var i = 0; i < 1; i++) {
     var client = Client.connect(host, Number(port));
     client.on(QuickerEvent.CLIENT_CONNECTED, () => {
-<<<<<<< HEAD
-        var quicStream: QuicStream = client.request(httpHelper.createRequest("index.html"));
-        var quicStream2: QuicStream = client.request(httpHelper.createRequest("index.html"));
-=======
         var quicStream: QuicStream = client.request(httpHelper.createRequest(resource));
->>>>>>> 3134c9c8
+        var quicStream2: QuicStream = client.request(httpHelper.createRequest(resource));
         var bufferedData = Buffer.alloc(0);
 
         quicStream.on(QuickerEvent.STREAM_DATA_AVAILABLE, (data: Buffer) => {
