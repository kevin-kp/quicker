import { Client } from "./quicker/client";
import { HttpHelper } from "./http/http0.9/http.helper";
import { QuicStream } from "./quicker/quic.stream";
import { QuickerEvent } from "./quicker/quicker.event";



let host = process.argv[2] || "127.0.0.1";
let port = process.argv[3] || 4433;
let resource = process.argv[4] || "index.html";

if (isNaN(Number(port))) {
    console.log("port must be a number: node ./mainclient.js 127.0.0.1 4433 index.html");
    process.exit(-1);
}

console.log("QUICker client connecting to " + host + ":" + port);

var httpHelper = new HttpHelper();
<<<<<<< HEAD
for (var i = 0; i < 1; i++) {
    var client = Client.connect(host, Number(port));
    client.on(QuickerEvent.CLIENT_CONNECTED, () => {
        var quicStream: QuicStream = client.request(httpHelper.createRequest(resource));
        var quicStream2: QuicStream = client.request(httpHelper.createRequest(resource));
        var bufferedData = Buffer.alloc(0);

        quicStream.on(QuickerEvent.STREAM_DATA_AVAILABLE, (data: Buffer) => {
            //bufferedData = Buffer.concat([bufferedData, data]);
        });

        quicStream.on(QuickerEvent.STREAM_END, () => {
            //console.log(bufferedData.toString('utf8'));
            client.close();
        });
        
        /**
         * Request resource with 0-RTT in a second connection
         */
        setTimeout(() => {
            var client2 = Client.connect(host, Number(port), {
                session: client.getSession(),
                transportparameters: client.getTransportParameters()
            }, httpHelper.createRequest(resource));
            client2.on(QuickerEvent.CLIENT_CONNECTED, () => {
                //
            });
        }, 10000);
    });
=======
var client = Client.connect(host, Number(port));
client.on(QuickerEvent.CLIENT_CONNECTED, () => {
    var quicStream: QuicStream = client.request(httpHelper.createRequest(resource));
    var bufferedData = Buffer.alloc(0);
>>>>>>> 9cb65e4c

    quicStream.on(QuickerEvent.STREAM_DATA_AVAILABLE, (data: Buffer) => {
        //bufferedData = Buffer.concat([bufferedData, data]);
    });

    quicStream.on(QuickerEvent.STREAM_END, () => {
        //console.log(bufferedData.toString('utf8'));
        client.close();
    });
});

client.on(QuickerEvent.ERROR, (error: Error) => {
    console.log("error");
    console.log(error.message);
    console.log(error.stack);
});

client.once(QuickerEvent.CONNECTION_CLOSE, () => {
    /**
     * Request resource with 0-RTT in a second connection
     */
    var client2 = Client.connect(host, Number(port), {
        session: client.getSession(),
        transportparameters: client.getTransportParameters()
    }, httpHelper.createRequest(resource));
    client2.on(QuickerEvent.CLIENT_CONNECTED, () => {
        //
    });
    client2.on(QuickerEvent.CONNECTION_CLOSE, () => {
        process.exit(0);
    });
});<|MERGE_RESOLUTION|>--- conflicted
+++ resolved
@@ -17,42 +17,11 @@
 console.log("QUICker client connecting to " + host + ":" + port);
 
 var httpHelper = new HttpHelper();
-<<<<<<< HEAD
-for (var i = 0; i < 1; i++) {
-    var client = Client.connect(host, Number(port));
-    client.on(QuickerEvent.CLIENT_CONNECTED, () => {
-        var quicStream: QuicStream = client.request(httpHelper.createRequest(resource));
-        var quicStream2: QuicStream = client.request(httpHelper.createRequest(resource));
-        var bufferedData = Buffer.alloc(0);
-
-        quicStream.on(QuickerEvent.STREAM_DATA_AVAILABLE, (data: Buffer) => {
-            //bufferedData = Buffer.concat([bufferedData, data]);
-        });
-
-        quicStream.on(QuickerEvent.STREAM_END, () => {
-            //console.log(bufferedData.toString('utf8'));
-            client.close();
-        });
-        
-        /**
-         * Request resource with 0-RTT in a second connection
-         */
-        setTimeout(() => {
-            var client2 = Client.connect(host, Number(port), {
-                session: client.getSession(),
-                transportparameters: client.getTransportParameters()
-            }, httpHelper.createRequest(resource));
-            client2.on(QuickerEvent.CLIENT_CONNECTED, () => {
-                //
-            });
-        }, 10000);
-    });
-=======
 var client = Client.connect(host, Number(port));
 client.on(QuickerEvent.CLIENT_CONNECTED, () => {
     var quicStream: QuicStream = client.request(httpHelper.createRequest(resource));
+    var quicStream2: QuicStream = client.request(httpHelper.createRequest(resource));
     var bufferedData = Buffer.alloc(0);
->>>>>>> 9cb65e4c
 
     quicStream.on(QuickerEvent.STREAM_DATA_AVAILABLE, (data: Buffer) => {
         //bufferedData = Buffer.concat([bufferedData, data]);
