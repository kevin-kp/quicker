import { Alarm, AlarmEvent } from '../types/alarm';
import { TransportParameterType } from '../crypto/transport.parameters';
import { AEAD } from '../crypto/aead';
import { QTLS, HandshakeState, QuicTLSEvents } from '../crypto/qtls';
import { ConnectionID, PacketNumber, Version } from '../packet/header/header.properties';
import { Bignum } from '../types/bignum';
import { RemoteInfo, Socket } from "dgram";
import { Stream, StreamType, StreamState } from './stream';
import { EndpointType } from '../types/endpoint.type';
import { Constants } from '../utilities/constants';
import { TransportParameters } from '../crypto/transport.parameters';
import { BasePacket, PacketType } from '../packet/base.packet';
import { BaseEncryptedPacket } from '../packet/base.encrypted.packet';
import { AckHandler } from '../utilities/handlers/ack.handler';
import { PacketLogging } from '../utilities/logging/packet.logging';
import { FlowControlledObject } from '../flow-control/flow.controlled';
import { FlowControl } from '../flow-control/flow.control';
import { BaseFrame, FrameType } from '../frame/base.frame';
import { PacketFactory } from '../utilities/factories/packet.factory';
import { BN } from 'bn.js';
import { QuicStream } from './quic.stream';
import { FrameFactory } from '../utilities/factories/frame.factory';
import { HandshakeHandler } from '../utilities/handlers/handshake.handler';
import { LossDetection, LossDetectionEvents } from '../loss-detection/loss.detection';
import { QuicError } from '../utilities/errors/connection.error';
import { ConnectionErrorCodes } from '../utilities/errors/quic.codes';
import { QuickerError } from '../utilities/errors/quicker.error';
import { QuickerErrorCodes } from '../utilities/errors/quicker.codes';
import { StreamFrame } from '../frame/stream';
import { MaxStreamIdFrame } from '../frame/max.stream.id';
import { MaxStreamFrame } from '../frame/max.stream';
import { MaxDataFrame } from '../frame/max.data';
import { CongestionControl } from '../congestion-control/congestion.control';
import { StreamManager, StreamManagerEvents } from './stream.manager';

export class Connection extends FlowControlledObject {

    private qtls: QTLS;
    private aead: AEAD;
    private socket!: Socket;
    private remoteInfo: RemoteInformation;
    private endpointType: EndpointType;

    private ackHandler: AckHandler;
    private handshakeHandler!: HandshakeHandler;
    private lossDetection: LossDetection;
    private congestionControl: CongestionControl;

    private firstConnectionID!: ConnectionID;
    private connectionID!: ConnectionID;
    private initialPacketNumber!: PacketNumber;
    private localPacketNumber!: PacketNumber;
    private remotePacketNumber!: PacketNumber;
    private localTransportParameters!: TransportParameters;
    private remoteTransportParameters!: TransportParameters;
    private version!: Version;

    private remoteMaxStreamUni!: Bignum;
    private remoteMaxStreamBidi!: Bignum;
    private localMaxStreamUni!: Bignum;
    private localMaxStreamBidi!: Bignum;
    private localMaxStreamUniBlocked: boolean;
    private localMaxStreamBidiBlocked: boolean;

    private earlyData?: Buffer;

    private state!: ConnectionState;
    private streamManager: StreamManager;

    private idleTimeoutAlarm: Alarm;
    private transmissionAlarm: Alarm;
    private bufferedFrames: BaseFrame[];
    private closePacket!: BaseEncryptedPacket;
    private closeSentCount: number;

    public constructor(remoteInfo: RemoteInformation, endpointType: EndpointType, options?: any) {
        super();
        this.remoteInfo = remoteInfo;
        this.endpointType = endpointType;
        this.streamManager = new StreamManager(endpointType);
        this.hookStreamManagerEvents();
        this.bufferedFrames = [];
        this.idleTimeoutAlarm = new Alarm();
        this.transmissionAlarm = new Alarm();
        this.localMaxStreamUniBlocked = false;
        this.localMaxStreamBidiBlocked = false;
        this.closeSentCount = 0;
        if (this.endpointType === EndpointType.Client) {
            this.version = new Version(Buffer.from(Constants.getActiveVersion(), "hex"));
        }

        // Create QuicTLS Object
        this.qtls = new QTLS(endpointType === EndpointType.Server, options, this);
        // Hook QuicTLS Events
        this.hookQuicTLSEvents();
        // Initialize QuicTLS Object
        this.qtls.init();

        this.aead = new AEAD(this.qtls);
        this.ackHandler = new AckHandler(this);
        this.handshakeHandler = new HandshakeHandler(this);

        this.lossDetection = new LossDetection(this);
        this.hookLossDetectionEvents();
        this.congestionControl = new CongestionControl(this, this.lossDetection);
    }

    private hookLossDetectionEvents() {
        this.lossDetection.on(LossDetectionEvents.RETRANSMIT_PACKET, (basePacket: BasePacket) => {
            this.retransmitPacket(basePacket);
        });
        this.lossDetection.on(LossDetectionEvents.PACKET_ACKED, (basePacket: BasePacket) => {
            this.ackHandler.onPacketAcked(basePacket);
        });
    }

    private hookQuicTLSEvents() {
        this.qtls.on(QuicTLSEvents.LOCAL_TRANSPORTPARAM_AVAILABLE, (transportParams: TransportParameters) => {
            this.setLocalTransportParameters(transportParams);
        });
        this.qtls.on(QuicTLSEvents.REMOTE_TRANSPORTPARAM_AVAILABLE, (transportParams: TransportParameters) => {
            this.setRemoteTransportParameters(transportParams);
        });
    }

    private hookStreamManagerEvents() {
        this.streamManager.on(StreamManagerEvents.INITIALIZED_STREAM, (stream: Stream) => {
            if (stream.getStreamID().compare(new Bignum(0)) !== 0) {
                this.emit(ConnectionEvent.STREAM, new QuicStream(this, stream));
            } else {
                this.handshakeHandler.setHandshakeStream(stream);
            }
        });
    }

    public getRemoteInfo(): RemoteInfo {
        return this.remoteInfo;
    }

    public getFirstConnectionID(): ConnectionID {
        return this.firstConnectionID;
    }

    public setFirstConnectionID(connectionID: ConnectionID): void {
        this.firstConnectionID = connectionID;
    }

    public getConnectionID(): ConnectionID {
        return this.connectionID;
    }

    public setConnectionID(connectionID: ConnectionID) {
        this.connectionID = connectionID;
    }

    public getState(): ConnectionState {
        return this.state;
    }

    public setState(connectionState: ConnectionState) {
        this.state = connectionState;
    }

    public getEndpointType(): EndpointType {
        return this.endpointType;
    }

    public getQuicTLS(): QTLS {
        return this.qtls;
    }

    public getAEAD(): AEAD {
        return this.aead;
    }

    public getAckHandler(): AckHandler {
        return this.ackHandler;
    }

    public getLossDetection(): LossDetection {
        return this.lossDetection;
    }

    public getStreamManager(): StreamManager {
        return this.streamManager;
    }

    public getLocalTransportParameter(type: TransportParameterType): any {
        return this.localTransportParameters.getTransportParameter(type);
    }

    public setLocalTransportParameter(type: TransportParameterType, value: any): void {
        this.localTransportParameters.setTransportParameter(type, value);
    }

    public getLocalTransportParameters(): TransportParameters {
        return this.localTransportParameters;
    }

    public getRemoteMaxStreamUni(): Bignum {
        return this.remoteMaxStreamUni;
    }

    public getRemoteMaxStreamBidi(): Bignum {
        return this.remoteMaxStreamBidi;
    }

    setRemoteMaxStreamUni(remoteMaxStreamUni: number): void
    setRemoteMaxStreamUni(remoteMaxStreamUni: Bignum): void
    public setRemoteMaxStreamUni(remoteMaxStreamUni: any): void {
        if (remoteMaxStreamUni instanceof Bignum) {
            this.remoteMaxStreamUni = remoteMaxStreamUni;
            return;
        }
        this.remoteMaxStreamUni = new Bignum(remoteMaxStreamUni);
    }

    setRemoteMaxStreamBidi(remoteMaxStreamBidi: number): void
    setRemoteMaxStreamBidi(remoteMaxStreamBidi: Bignum): void
    public setRemoteMaxStreamBidi(remoteMaxStreamBidi: any): void {
        if (remoteMaxStreamBidi instanceof Bignum) {
            this.remoteMaxStreamBidi = remoteMaxStreamBidi;
            return;
        }
        this.remoteMaxStreamBidi = new Bignum(remoteMaxStreamBidi);
    }

    public getLocalMaxStreamUni(): Bignum {
        return this.localMaxStreamUni;
    }

    public getLocalMaxStreamBidi(): Bignum {
        return this.localMaxStreamBidi;
    }

    setLocalMaxStreamUni(localMaxStreamUni: number): void
    setLocalMaxStreamUni(localMaxStreamUni: Bignum): void
    public setLocalMaxStreamUni(localMaxStreamUni: any): void {
        if (localMaxStreamUni instanceof Bignum) {
            this.localMaxStreamUni = localMaxStreamUni;
            return;
        }
        this.localMaxStreamUni = new Bignum(localMaxStreamUni);
    }

    setLocalMaxStreamBidi(localMaxStreamBidi: number): void
    setLocalMaxStreamBidi(localMaxStreamBidi: Bignum): void
    public setLocalMaxStreamBidi(localMaxStreamBidi: any): void {
        if (localMaxStreamBidi instanceof Bignum) {
            this.localMaxStreamBidi = localMaxStreamBidi;
            return;
        }
        this.localMaxStreamBidi = new Bignum(localMaxStreamBidi);
    }

    public setLocalMaxStreamUniBlocked(blocked: boolean): void {
        this.localMaxStreamUniBlocked = blocked;
    }

    public setLocalMaxStreamBidiBlocked(blocked: boolean): void {
        this.localMaxStreamBidiBlocked = blocked;
    }

    public getLocalMaxStreamUniBlocked(): boolean {
        return this.localMaxStreamUniBlocked;
    }

    public getLocalMaxStreamBidiBlocked(): boolean {
        return this.localMaxStreamBidiBlocked;
    }

    public setLocalTransportParameters(transportParameters: TransportParameters): void {
        this.localTransportParameters = transportParameters;
        this.setLocalMaxData(transportParameters.getTransportParameter(TransportParameterType.MAX_DATA));
        this.setLocalMaxStreamUni(transportParameters.getTransportParameter(TransportParameterType.INITIAL_MAX_STREAM_ID_UNI));
        this.setLocalMaxStreamBidi(transportParameters.getTransportParameter(TransportParameterType.INITIAL_MAX_STREAM_ID_BIDI));
        this.getStreamManager().getStreams().forEach((stream: Stream) => {
            stream.setLocalMaxData(transportParameters.getTransportParameter(TransportParameterType.MAX_STREAM_DATA));
        });
        this.getStreamManager().setLocalMaxStreamData(transportParameters.getTransportParameter(TransportParameterType.MAX_STREAM_DATA));
    }

    public getRemoteTransportParameter(type: TransportParameterType): any {
        return this.remoteTransportParameters.getTransportParameter(type);
    }

    public setRemoteTransportParameter(type: TransportParameterType, value: any): void {
        this.remoteTransportParameters.setTransportParameter(type, value);
    }

    public getRemoteTransportParameters(): TransportParameters {
        return this.remoteTransportParameters;
    }

    public setRemoteTransportParameters(transportParameters: TransportParameters): void {
        this.remoteTransportParameters = transportParameters;
        this.setRemoteMaxData(transportParameters.getTransportParameter(TransportParameterType.MAX_DATA));
        this.setRemoteMaxStreamUni(transportParameters.getTransportParameter(TransportParameterType.INITIAL_MAX_STREAM_ID_UNI));
        this.setRemoteMaxStreamBidi(transportParameters.getTransportParameter(TransportParameterType.INITIAL_MAX_STREAM_ID_BIDI));
        this.getStreamManager().getStreams().forEach((stream: Stream) => {
            stream.setRemoteMaxData(transportParameters.getTransportParameter(TransportParameterType.MAX_STREAM_DATA));
        });
        this.getStreamManager().setRemoteMaxStreamData(transportParameters.getTransportParameter(TransportParameterType.MAX_STREAM_DATA));
    }

    public getSocket(): Socket {
        return this.socket;
    }

    public getLocalPacketNumber(): PacketNumber {
        return this.localPacketNumber;
    }

    public setLocalPacketNumber(packetNumber: PacketNumber) {
        this.localPacketNumber = packetNumber;
    }

    public getNextPacketNumber(): PacketNumber {
        if (this.localPacketNumber === undefined) {
            this.localPacketNumber = PacketNumber.randomPacketNumber();
            this.initialPacketNumber = this.localPacketNumber;
            return this.localPacketNumber;
        }
        var bn = this.localPacketNumber.getPacketNumber().add(1);
        this.localPacketNumber.setPacketNumber(bn);
        return this.localPacketNumber;
    }

    public getRemotePacketNumber(): PacketNumber {
        return this.remotePacketNumber;
    }

    public setRemotePacketNumber(packetNumber: PacketNumber) {
        this.remotePacketNumber = packetNumber;
    }

    public getVersion(): Version {
        return this.version;
    }

    public setVersion(version: Version): void {
        this.version = version;
    }

    public setSocket(socket: Socket): void {
        this.socket = socket;
    }

    public resetConnectionState() {
        this.remotePacketNumber = new PacketNumber(new Bignum(0).toBuffer());
        this.resetOffsets();
        this.getStreamManager().getStreams().forEach((stream: Stream) => {
            stream.reset();
        });
        this.lossDetection.reset();
    }

    public queueFrame(baseFrame: BaseFrame) {
        this.queueFrames([baseFrame]);
    }

    public queueFrames(baseFrames: BaseFrame[]): void {
        this.bufferedFrames = this.bufferedFrames.concat(baseFrames);
        if (!this.transmissionAlarm.isRunning()) {
            this.startTransmissionAlarm();
        }
    }

    private retransmitPacket(packet: BasePacket) {
        switch (packet.getPacketType()) {
            case PacketType.Initial:
                if (this.getStreamManager().getStream(0).getLocalOffset().greaterThan(0)) {
                    // Server hello is already received, packet does not need to be retransmitted
                    return;
                }
                break;
            case PacketType.Handshake:
                if (this.qtls.getHandshakeState() === HandshakeState.COMPLETED) {
                    // Only true for client after receiving the last stream 0 packet 
                    //      (with handshake data) in a protected short header packet
                    // Only true for server after receiving the last handshake packet of the client; 
                    //      after this packet everything needs to be send in shortheader packet
                    return;
                }
                break;
        }

        var framePacket = <BaseEncryptedPacket>packet;
        framePacket.getFrames().forEach((frame: BaseFrame) => {
            if (frame.isRetransmittable()) {
                this.retransmitFrame(frame);
            }
        });
        // Send packets
        this.sendPackets();
    }

    private retransmitFrame(frame: BaseFrame) {
        switch (frame.getType()) {
            case FrameType.MAX_STREAM_ID:
                var streamID = (<MaxStreamIdFrame>frame).getMaxStreamId();
                // Check if not a bigger maxStreamID frame has been sent
                if (Stream.isUniStreamId(streamID) && this.localMaxStreamUni.greaterThan(streamID)) {
                    return;
                }
                if (Stream.isBidiStreamId(streamID) && this.localMaxStreamBidi.greaterThan(streamID)) {
                    return;
                }
                break;
            case FrameType.MAX_STREAM_DATA:
                // Check if not a bigger MaxStreamData frame has been sent
                var maxStreamDataFrame = <MaxStreamFrame>frame;
                if (!this.getStreamManager().hasStream(maxStreamDataFrame.getStreamId())) {
                    return;
                }
                var stream = this.getStreamManager().getStream(maxStreamDataFrame.getStreamId());
                if (stream.getLocalMaxData().greaterThan(maxStreamDataFrame.getMaxData())) {
                    return;
                }
                break;
            case FrameType.MAX_DATA:
                // Check if not a bigger MaxData frame has been sent
                var maxDataFrame = <MaxDataFrame>frame;
                if (this.getLocalMaxData().greaterThan(maxDataFrame.getMaxData())) {
                    return;
                }
                break;
            case FrameType.STOP_SENDING:
                break;
            default:
                if (frame.getType() >= FrameType.STREAM) {
<<<<<<< HEAD
                    var streamFrame = <StreamFrame>frame;
                    // Check if stream exists and if RST_STREAM has been sent
                    // TODO: first check if RST_STREAM has been acked
                    // TODO: don't retransmit frame, retransmit data
                    if (!this.getStreamManager().hasStream(streamFrame.getStreamID())) {
                        return;
                    }
                    var stream = this.getStreamManager().getStream(streamFrame.getStreamID());
                    if (stream.getStreamState() === StreamState.LocalClosed || stream.getStreamState() === StreamState.Closed) {
=======
                    var stream: Stream | undefined = this._getStream((<StreamFrame>frame).getStreamID());
                    // Check if stream exists and if RST_STREAM has been sent
                    // TODO: first check if RST_STREAM has been acked
                    // TODO: don't retransmit frame, retransmit data
                    if (stream === undefined || stream.getStreamState() === StreamState.LocalClosed || stream.getStreamState() === StreamState.Closed) {
>>>>>>> 7121763d
                        return;
                    }
                    break;
                }
        }
        this.queueFrame(frame);
    }

    /**
     * Method to send a packet
     * @param basePacket packet to send
     */
    public sendPacket(basePacket: BasePacket, bufferPacket: boolean = true): void {
        if (basePacket.getPacketType() !== PacketType.Retry && basePacket.getPacketType() !== PacketType.VersionNegotiation && basePacket.getPacketType() !== PacketType.Initial && bufferPacket) {
            var baseEncryptedPacket: BaseEncryptedPacket = <BaseEncryptedPacket>basePacket;
            this.queueFrames(baseEncryptedPacket.getFrames());
        } else {
            this._sendPacket(basePacket, false);
        }
    }

    public sendPackets(): void {
        this.transmissionAlarm.reset();
        var bufferedFrames = this.bufferedFrames;
        this.bufferedFrames = [];
        var containsAck: boolean = this.containsAck(bufferedFrames);
        var packets: BasePacket[] = FlowControl.getPackets(this, bufferedFrames);
        packets.forEach((packet: BasePacket, index: number) => {
            var sendAck: boolean = (index === 0 && !containsAck && (this.state === ConnectionState.Handshake || this.state === ConnectionState.Open));
            this._sendPacket(packet, sendAck);
        });
    }

    private _sendPacket(basePacket: BasePacket, addAckFrame: boolean): void {
        if (this.connectionIsClosing()) {
            return;
        }
        if (basePacket.getPacketType() !== PacketType.Retry && basePacket.getPacketType() !== PacketType.VersionNegotiation) {
            var baseEncryptedPacket: BaseEncryptedPacket = <BaseEncryptedPacket>basePacket;
            if (addAckFrame) {
                var ackFrame = this.ackHandler.getAckFrame(this);
                if (ackFrame !== undefined) {
                    baseEncryptedPacket.getFrames().push(ackFrame);
                }
            }
        }
        var packet = basePacket;
        if (packet !== undefined) {
            packet.getHeader().setPacketNumber(this.getNextPacketNumber());
            PacketLogging.getInstance().logOutgoingPacket(this, packet);
            this.emit(ConnectionEvent.PACKET_SENT, packet);
            this.getSocket().send(packet.toBuffer(this), this.getRemoteInfo().port, this.getRemoteInfo().address);
        }
    }

    private containsAck(frames: BaseFrame[]): boolean {
        var containsAck = false;
        frames.forEach((baseFrame: BaseFrame) => {
            if (baseFrame.getType() === FrameType.ACK) {
                containsAck = true;
            }
        });
        return containsAck;
    }

    private addPossibleAckFrame(baseFrames: BaseFrame[]) {
        var ackFrame = this.ackHandler.getAckFrame(this);
        if (ackFrame !== undefined) {
            baseFrames.push(ackFrame);
        }
        return baseFrames;
    }

    private startTransmissionAlarm(): void {
        this.transmissionAlarm.on(AlarmEvent.TIMEOUT, () => {
            this.sendPackets();
        });
        this.transmissionAlarm.start(40);
    }

    public attemptEarlyData(earlyData?: Buffer): boolean {
        if (earlyData !== undefined) {
            this.earlyData = earlyData;
        }
        if (this.earlyData !== undefined && this.getQuicTLS().isEarlyDataAllowed()) {
            var stream = this.getStreamManager().getNextStream(StreamType.ClientBidi);
            stream.addData(this.earlyData, true);
            this.sendPackets();
        }
        return false;
    }

    public startConnection(): void {
        if (this.endpointType === EndpointType.Server) {
            throw new QuicError(ConnectionErrorCodes.INTERNAL_ERROR);
        }
        this.handshakeHandler.startHandshake();
        this.sendPackets();
        this.startIdleAlarm();
    }


    public getClosePacket(): BaseEncryptedPacket {
        return this.closePacket;
    }

    public setClosePacket(packet: BaseEncryptedPacket): void {
        this.closePacket = packet;
    }

    public closeRequested() {
        var alarm = new Alarm();
        alarm.start(Constants.TEMPORARY_DRAINING_TIME);
        alarm.on(AlarmEvent.TIMEOUT, () => {
            this.emit(ConnectionEvent.CLOSE);
        });
    }

    public checkConnectionState(): void {
        if (this.connectionIsClosing()) {
            /**
             * Check to limit the amount of packets with closeframe inside
             */
            if (this.closeSentCount < Constants.MAXIMUM_CLOSE_FRAME_SEND && this.getState() !== ConnectionState.Draining) {
                this.closeSentCount++;
                var closePacket = this.getClosePacket();
                closePacket.getHeader().setPacketNumber(this.getNextPacketNumber());
                PacketLogging.getInstance().logOutgoingPacket(this, closePacket);
                this.getSocket().send(closePacket.toBuffer(this), this.getRemoteInfo().port, this.getRemoteInfo().address);
            }
            throw new QuickerError(QuickerErrorCodes.IGNORE_PACKET_ERROR);
        }
    }

    private connectionIsClosing(): boolean {
        if (this.getState() === ConnectionState.Closing) {
            return true;
        }
        if (this.getState() === ConnectionState.Draining) {
            return true;
        }
        return false;
    }

    public resetIdleAlarm(): void {
        this.idleTimeoutAlarm.reset();
    }
    public startIdleAlarm(): void {
        var time = this.localTransportParameters === undefined ? Constants.DEFAULT_IDLE_TIMEOUT : this.getLocalTransportParameter(TransportParameterType.IDLE_TIMEOUT);
        this.idleTimeoutAlarm.on(AlarmEvent.TIMEOUT, () => {
            this.state = ConnectionState.Draining;
            this.closeRequested();
            this.emit(ConnectionEvent.DRAINING);
        })
        this.idleTimeoutAlarm.start(time * 1000);
    }
}

export interface RemoteInformation {
    address: string;
    port: number,
    family: string
}

export enum ConnectionState {
    Handshake,
    Open,
    Closing,
    Draining,
    Closed
}

export enum ConnectionEvent {
    HANDSHAKE_DONE = "con-handshake-done",
    STREAM = "con-stream",
    DRAINING = "con-draining",
    CLOSE = "con-close",
    PACKET_SENT = "con-packet-sent"
}<|MERGE_RESOLUTION|>--- conflicted
+++ resolved
@@ -429,7 +429,6 @@
                 break;
             default:
                 if (frame.getType() >= FrameType.STREAM) {
-<<<<<<< HEAD
                     var streamFrame = <StreamFrame>frame;
                     // Check if stream exists and if RST_STREAM has been sent
                     // TODO: first check if RST_STREAM has been acked
@@ -439,13 +438,6 @@
                     }
                     var stream = this.getStreamManager().getStream(streamFrame.getStreamID());
                     if (stream.getStreamState() === StreamState.LocalClosed || stream.getStreamState() === StreamState.Closed) {
-=======
-                    var stream: Stream | undefined = this._getStream((<StreamFrame>frame).getStreamID());
-                    // Check if stream exists and if RST_STREAM has been sent
-                    // TODO: first check if RST_STREAM has been acked
-                    // TODO: don't retransmit frame, retransmit data
-                    if (stream === undefined || stream.getStreamState() === StreamState.LocalClosed || stream.getStreamState() === StreamState.Closed) {
->>>>>>> 7121763d
                         return;
                     }
                     break;
