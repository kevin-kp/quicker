import { Connection, RemoteInformation, ConnectionEvent } from './connection';
import { PacketNumber, Version, ConnectionID } from '../packet/header/header.properties';
import { Constants } from '../utilities/constants';
import { Bignum } from '../types/bignum';
import { EndpointType } from '../types/endpoint.type';
import { QuickerEvent } from './quicker.event';
import { QuicStream } from './quic.stream';
import { Stream, StreamType } from './stream';
import { TransportParameters } from '../crypto/transport.parameters';
import { Time } from '../types/time';
import { HeaderOffset } from '../utilities/parsers/header.parser';
import { PacketOffset } from '../utilities/parsers/packet.parser';
import { QuickerError } from '../utilities/errors/quicker.error';
import { QuickerErrorCodes } from '../utilities/errors/quicker.codes';
import { isIPv6 } from 'net';
import { Socket, createSocket, RemoteInfo } from 'dgram';
import { Endpoint } from './endpoint';

export class Client extends Endpoint {

    private connection!: Connection;

    private bufferedRequests: BufferedRequest[];
    private connected: boolean;

    private constructor() {
        super();
        this.connected = false;
        this.bufferedRequests = [];
    }

    public static connect(hostname: string, port: number, options: any = {}, earlyDataRequest?: Buffer) {
        var client = new Client();
        client.hostname = hostname;
        client.port = port;
        // setting host to fill in SNI
        options.host = hostname;
        client.options = options;
        client.init();

        var packetNumber = PacketNumber.randomPacketNumber(); // REFACTOR TODO: why don't we do this in the Connection itself? 
        client.connection.setLocalPacketNumber(packetNumber);

        var version = new Version(Buffer.from(Constants.getActiveVersion(), 'hex')); // REFACTOR TODO: this isn't being used? 
        
        var stream = client.connection.getStreamManager().getStream(new Bignum(0));
        client.connection.startConnection();
        client.connection.attemptEarlyData(earlyDataRequest);
        return client;
    }

    private init(): void {
        var family = 'IPv4';
        if (isIPv6(this.hostname)) {
            var socket = createSocket("udp6");
            family = 'IPv6';
        } else {
            var socket = createSocket("udp4");
        }
        var remoteInfo: RemoteInformation = {
            address: this.hostname,
            port: this.port,
            family: family
        };

        this.connection = new Connection(remoteInfo, EndpointType.Client, socket, this.options);
        this.connection.setSrcConnectionID(ConnectionID.randomConnectionID());
        this.connection.setInitialDestConnectionID(ConnectionID.randomConnectionID());
        this.setupConnectionEvents();

        socket.on(QuickerEvent.ERROR, (err) => { this.handleError(this.connection, err) });
        socket.on(QuickerEvent.NEW_MESSAGE, (msg, rinfo) => { this.onMessage(msg, rinfo) });
    }


    private setupConnectionEvents() {
        this.connection.on(ConnectionEvent.DRAINING, () => {
            var connectionID = this.connection.getSrcConnectionID();
            this.emit(QuickerEvent.CONNECTION_DRAINING, connectionID.toString());
        });
        this.connection.on(ConnectionEvent.CLOSE, () => {
            var connectionID = this.connection.getSrcConnectionID();
            this.emit(QuickerEvent.CONNECTION_CLOSE, connectionID.toString());
        });
        this.connection.on(ConnectionEvent.HANDSHAKE_DONE, () => {
            this.connected = true;
            this.bufferedRequests.forEach((val) => {
                this.sendRequest(val.stream, val.request);
            });
            this.bufferedRequests = [];
            this.emit(QuickerEvent.CLIENT_CONNECTED);
        });
    }

    public request(request: Buffer): QuicStream {
        var stream: Stream = this.connection.getStreamManager().getNextStream(StreamType.ClientBidi);
        if (this.connected) {
            this.sendRequest(stream, request);
        } else {
            this.bufferedRequests.push({
                request: request,
                stream: stream
            });
        }
        return new QuicStream(this.connection, stream);
    }

    private sendRequest(stream: Stream, buf: Buffer) {
        stream.addData(buf, true);
        this.connection.sendPackets();
    }

    public getSession(): Buffer {
        return this.connection.getQuicTLS().getSession();
    }

    public getTransportParameters(): Buffer {
        return this.connection.getRemoteTransportParameters().toBuffer();
    }

    public setSession(buffer: Buffer) {
        this.connection.getQuicTLS().setSession(buffer);
    }

    public setTransportParameters(tp: Buffer): void {
        return this.connection.setRemoteTransportParameters(TransportParameters.fromBuffer(false, tp));
    }

    public isSessionReused(): boolean {
        return this.connection.getQuicTLS().isSessionReused();
    }

<<<<<<< HEAD
    /**
     * 
     * @param msg The buffer containing one full UDP datagram (can consist of multiple compound QUIC-level packets)
     * @param rinfo 
     */
=======
    public close() {
        // TODO: close connection with applicationcloseframe
    }

>>>>>>> f1b61030
    private onMessage(msg: Buffer, rinfo: RemoteInfo): any {
        try {
            this.connection.checkConnectionState();
            this.connection.resetIdleAlarm();
            var receivedTime = Time.now();
            var headerOffsets: HeaderOffset[] = this.headerParser.parse(msg);
            headerOffsets.forEach((headerOffset: HeaderOffset) => {
                headerOffset = this.headerHandler.handle(this.connection, headerOffset);
                var packetOffset: PacketOffset = this.packetParser.parse(this.connection, headerOffset, msg, EndpointType.Server);
                this.packetHandler.handle(this.connection, packetOffset.packet, receivedTime);
            });
            this.connection.startIdleAlarm();
        } catch (err) {
            if (err instanceof QuickerError && err.getErrorCode() === QuickerErrorCodes.IGNORE_PACKET_ERROR) {
                return;
            }
            this.handleError(this.connection, err);
            return;
        }
    }

}

interface BufferedRequest {
    request: Buffer,
    stream: Stream
}<|MERGE_RESOLUTION|>--- conflicted
+++ resolved
@@ -130,18 +130,15 @@
         return this.connection.getQuicTLS().isSessionReused();
     }
 
-<<<<<<< HEAD
+    public close() {
+        // TODO: close connection with applicationcloseframe
+    }
+
     /**
      * 
      * @param msg The buffer containing one full UDP datagram (can consist of multiple compound QUIC-level packets)
      * @param rinfo 
      */
-=======
-    public close() {
-        // TODO: close connection with applicationcloseframe
-    }
-
->>>>>>> f1b61030
     private onMessage(msg: Buffer, rinfo: RemoteInfo): any {
         try {
             this.connection.checkConnectionState();
