--- conflicted
+++ resolved
@@ -31,18 +31,11 @@
 
     public getPackets(bufferedFrames: BaseFrame[]): BasePacket[] {
         var packets = new Array<BasePacket>();
-<<<<<<< HEAD
         // TODO: calculate maxpacketsize better
-        if (connection.getQuicTLS().getHandshakeState() !== HandshakeState.COMPLETED) {
-            var maxPacketSize = new Bignum(Constants.CLIENT_INITIAL_MIN_SIZE);
-        } else {
-            var maxPacketSize = new Bignum(connection.getRemoteTransportParameter(TransportParameterType.MAX_PACKET_SIZE));
-=======
         if (this.connection.getQuicTLS().getHandshakeState() !== HandshakeState.COMPLETED) {
             var maxPacketSize = new Bignum(Constants.CLIENT_INITIAL_MIN_SIZE);
         } else {
-            var maxPacketSize = new Bignum(this.connection.getRemoteTransportParameter(TransportParameterType.MAX_PACKET_SIZE) - Constants.LONG_HEADER_SIZE);
->>>>>>> a7c90211
+            var maxPacketSize = new Bignum(this.connection.getRemoteTransportParameter(TransportParameterType.MAX_PACKET_SIZE));
         }
         var frames = this.getFrames(maxPacketSize);
         var packetFrames = new Array<BaseFrame>();
@@ -304,25 +297,14 @@
             }
             var newStreamId = undefined;
             if (Stream.isUniStreamId(streamId)) {
-<<<<<<< HEAD
-                if (streamId.add(Constants.MAX_STREAM_ID_BUFFER_SPACE).greaterThanOrEqual(connection.getLocalMaxStreamUni().multiply(4))) {
-                    newStreamId = connection.getLocalMaxStreamUni().add(Constants.MAX_STREAM_ID_INCREMENT);
-                    connection.setLocalMaxStreamUni(newStreamId);
-                }
-            } else {
-                if (streamId.add(Constants.MAX_STREAM_ID_BUFFER_SPACE).greaterThanOrEqual(connection.getLocalMaxStreamBidi().multiply(4))) {
-                    newStreamId = connection.getLocalMaxStreamBidi().add(Constants.MAX_STREAM_ID_INCREMENT);
-                    connection.setLocalMaxStreamBidi(newStreamId);
-=======
-                if (streamId.add(Constants.MAX_STREAM_ID_BUFFER_SPACE).greaterThanOrEqual(this.connection.getLocalMaxStreamUni())) {
+                if (streamId.add(Constants.MAX_STREAM_ID_BUFFER_SPACE).greaterThanOrEqual(this.connection.getLocalMaxStreamUni().multiply(4))) {
                     newStreamId = this.connection.getLocalMaxStreamUni().add(Constants.MAX_STREAM_ID_INCREMENT);
                     this.connection.setLocalMaxStreamUni(newStreamId);
                 }
             } else {
-                if (streamId.add(Constants.MAX_STREAM_ID_BUFFER_SPACE).greaterThanOrEqual(this.connection.getLocalMaxStreamBidi())) {
+                if (streamId.add(Constants.MAX_STREAM_ID_BUFFER_SPACE).greaterThanOrEqual(this.connection.getLocalMaxStreamBidi().multiply(4))) {
                     newStreamId = this.connection.getLocalMaxStreamBidi().add(Constants.MAX_STREAM_ID_INCREMENT);
                     this.connection.setLocalMaxStreamBidi(newStreamId);
->>>>>>> a7c90211
                 }
             }
             if (newStreamId !== undefined) {
@@ -347,15 +329,9 @@
         }
         var streamId = stream.getStreamID();
         if (Stream.isUniStreamId(streamId)) {
-<<<<<<< HEAD
-            return streamId.greaterThanOrEqual(connection.getRemoteMaxStreamUni().multiply(4));
-        } else {
-            return streamId.greaterThanOrEqual(connection.getRemoteMaxStreamBidi().multiply(4));
-=======
-            return streamId.greaterThanOrEqual(this.connection.getRemoteMaxStreamUni());
-        } else {
-            return streamId.greaterThanOrEqual(this.connection.getRemoteMaxStreamBidi());
->>>>>>> a7c90211
+            return streamId.greaterThanOrEqual(this.connection.getRemoteMaxStreamUni().multiply(4));
+        } else {
+            return streamId.greaterThanOrEqual(this.connection.getRemoteMaxStreamBidi().multiply(4));
         }
     }
 
