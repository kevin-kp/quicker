import { EventEmitter } from "events";
import { Constants } from "../utilities/constants";
import { Bignum } from "../types/bignum";
import { BasePacket } from "../packet/base.packet";
import { Connection, ConnectionEvent } from "../quicker/connection";
import { LossDetection, LossDetectionEvents } from "../loss-detection/loss.detection";
import { Socket } from "dgram";
import { PacketLogging } from "../utilities/logging/packet.logging";
<<<<<<< HEAD
import { randomBytes } from "crypto";
=======
import { FrameFactory } from "../utilities/factories/frame.factory";
import { PacketFactory } from "../utilities/factories/packet.factory";
import { PacketNumber } from "../packet/header/header.properties";
import { HandshakeState } from "../crypto/qtls";
>>>>>>> f88001c4


export class CongestionControl extends EventEmitter {

    private connection: Connection;
    private packetsQueue: BasePacket[];

    ///////////////////////////
    // Constants of interest
    ///////////////////////////

    // The default max packet size used for calculating default and minimum congestion windows.
    private static DEFAULT_MSS: number = 1460;
    // Default limit on the amount of outstanding data in bytes.
    private static INITIAL_WINDOW: number = CongestionControl.DEFAULT_MSS * 10;
    // Default minimum congestion window.
    private static MINIMUM_WINDOW: number = CongestionControl.DEFAULT_MSS * 2;
    // Reduction in congestion window when a new loss event is detected.
    private static LOSS_REDUCTION_FACTOR: number = 0.5;

    ///////////////////////////
    // Variables of interest
    ///////////////////////////

    // The sum of the size in bytes of all sent packets
    // that contain at least one retransmittable or PADDING frame, and
    // have not been acked or declared lost.  The size does not include
    // IP or UDP overhead.  Packets only containing ACK frames do not
    // count towards byte_in_flight to ensure congestion control does not
    // impede congestion feedback.
    private bytesInFlight: Bignum;
    // Maximum number of bytes in flight that may be sent.
    private congestionWindow: Bignum;
    // The largest packet number sent when QUIC detects a loss.
    // When a larger packet is acknowledged, QUIC exits recovery.
    private endOfRecovery: Bignum;
    // Slow start threshold in bytes.  When the congestion window
    // is below ssthresh, the mode is slow start and the window grows by
    // the number of bytes acknowledged.
    private sshtresh: Bignum;

    public constructor(connection: Connection, lossDetection: LossDetection) {
        super();
        this.connection = connection;
        this.congestionWindow = new Bignum(CongestionControl.INITIAL_WINDOW);
        this.bytesInFlight = new Bignum(0);
        this.endOfRecovery = new Bignum(0);
        this.sshtresh = Bignum.infinity();
        this.packetsQueue = [];
        this.hookCongestionControlEvents(lossDetection);
    }

    private hookCongestionControlEvents(lossDetection: LossDetection) {
        lossDetection.on(LossDetectionEvents.PACKET_ACKED, (ackedPacket: BasePacket) => {
            this.onPacketAcked(ackedPacket);
        });
        lossDetection.on(LossDetectionEvents.PACKETS_LOST, (lostPackets: BasePacket[]) => {
            this.onPacketsLost(lostPackets);
        });
        lossDetection.on(LossDetectionEvents.RETRANSMISSION_TIMEOUT_VERIFIED, () => {
            this.onRetransmissionTimeoutVerified();
        });
        this.connection.on(ConnectionEvent.PACKET_SENT, (sentPacket: BasePacket) => {
            this.onPacketSent(sentPacket);
        });
    }


    public inRecovery(packetNumber: Bignum): boolean {
        return packetNumber.lessThanOrEqual(this.endOfRecovery);
    }

    private onPacketSent(packetSent: BasePacket) {
        if (!packetSent.isAckOnly()) {
            var bytesSent = packetSent.toBuffer(this.connection).byteLength;
            // Add bytes sent to bytesInFlight.
            this.bytesInFlight = this.bytesInFlight.add(bytesSent);
        }
    }


    private onPacketAcked(ackedPacket: BasePacket) {
        if (ackedPacket.isAckOnly())
            return;

        var packetByteSize = ackedPacket.toBuffer(this.connection).byteLength;
        // Remove from bytesInFlight.
        this.bytesInFlight = this.bytesInFlight.subtract(packetByteSize);
        if (this.inRecovery(ackedPacket.getHeader().getPacketNumber().getValue())) {
            // Do not increase congestion window in recovery period.
            return;
        }
        if (this.congestionWindow.lessThan(this.sshtresh)) {
            // Slow start
            this.congestionWindow = this.congestionWindow.add(packetByteSize);
        } else {
            // Congestion avoidance
            this.congestionWindow = this.congestionWindow.add(new Bignum(CongestionControl.DEFAULT_MSS * packetByteSize).divide(this.congestionWindow));
        }
        this.sendPackets();
    }

    private onPacketsLost(lostPackets: BasePacket[]) {
        var largestLost = new Bignum(0);
        lostPackets.forEach((lostPacket: BasePacket) => {
            if (lostPacket.isAckOnly())
                return;
            var packetByteSize = lostPacket.toBuffer(this.connection).byteLength;
            // Remove lost packets from bytesInFlight.
            this.bytesInFlight = this.bytesInFlight.subtract(packetByteSize);
            if (lostPacket.getHeader().getPacketNumber().getValue().greaterThan(largestLost)) {
                largestLost = lostPacket.getHeader().getPacketNumber().getValue();
            }
        });
        // Start a new recovery epoch if the lost packet is larger
        // than the end of the previous recovery epoch.
        if (!this.inRecovery(largestLost)) {
            this.endOfRecovery = largestLost;
            this.congestionWindow = this.congestionWindow.multiply(CongestionControl.LOSS_REDUCTION_FACTOR);
            this.congestionWindow = Bignum.max(this.congestionWindow, CongestionControl.MINIMUM_WINDOW);
            this.sshtresh = this.congestionWindow;
        }
        this.sendPackets();
    }

    private onRetransmissionTimeoutVerified() {
        this.congestionWindow = new Bignum(CongestionControl.MINIMUM_WINDOW);
    }


    public queuePackets(packets: BasePacket[]) {
        this.packetsQueue = this.packetsQueue.concat(packets);
        this.sendPackets();
    }

    private sendPackets() {
        // TODO: allow coalescing of certain packets:
        // https://tools.ietf.org/html/draft-ietf-quic-transport-12#section-4.6
        while (this.bytesInFlight.lessThan(this.congestionWindow) && this.packetsQueue.length > 0) {
            var packet: BasePacket | undefined = this.packetsQueue.shift();
            if (packet !== undefined) {
                packet.getHeader().setPacketNumber(this.connection.getNextPacketNumber());
                this.connection.getSocket().send(randomBytes(packet.getSize()), this.connection.getRemoteInformation().port, this.connection.getRemoteInformation().address);
                this.emit(CongestionControlEvents.PACKET_SENT, packet);
            }
        }
    }


    private createCoalescedLargeDatagram() {
        var max_udp_size = 1280;
        var current_size = 0;
        var packets: BasePacket[] = [];
        var frame = FrameFactory.createPaddingFrame(1);
        var hsPacket = PacketFactory.createHandshakePacket(this.connection, [frame]);
        var next_size = hsPacket.getSize();
        while (next_size < max_udp_size) {
            hsPacket.getHeader().setPacketNumber(new PacketNumber(this.connection.getNextPacketNumber().toBuffer()));
            current_size += hsPacket.toBuffer(this.connection).byteLength;
            next_size = current_size;
            packets.push(hsPacket);
            this.emit(CongestionControlEvents.PACKET_SENT, hsPacket);
            var hsPacket = PacketFactory.createHandshakePacket(this.connection, [frame]);
            next_size += hsPacket.getSize();
        }

        return this.coalescedPacketsToBuffer(current_size, packets);
    }

    private coalescedPacketsToBuffer(size: number, packets: BasePacket[]) {
        var buf = Buffer.alloc(size);
        var offset = 0;
        packets.forEach((packet: BasePacket) => {
            var packetBuffer = packet.toBuffer(this.connection);
            packetBuffer.copy(buf, offset);
            offset += packetBuffer.byteLength;
        });
        return buf;
    }
}

export enum CongestionControlEvents {
    PACKET_SENT = 'cc-packet-sent'
}<|MERGE_RESOLUTION|>--- conflicted
+++ resolved
@@ -6,14 +6,11 @@
 import { LossDetection, LossDetectionEvents } from "../loss-detection/loss.detection";
 import { Socket } from "dgram";
 import { PacketLogging } from "../utilities/logging/packet.logging";
-<<<<<<< HEAD
 import { randomBytes } from "crypto";
-=======
 import { FrameFactory } from "../utilities/factories/frame.factory";
 import { PacketFactory } from "../utilities/factories/packet.factory";
 import { PacketNumber } from "../packet/header/header.properties";
 import { HandshakeState } from "../crypto/qtls";
->>>>>>> f88001c4
 
 
 export class CongestionControl extends EventEmitter {
